# -*- coding: utf-8 -*-

"""ALF dataset generation."""


#------------------------------------------------------------------------------
# Imports
#------------------------------------------------------------------------------

import logging
from pathlib import Path
import shutil
import ast
import uuid

from tqdm import tqdm
import numpy as np

from phylib.utils._misc import _read_tsv_simple, ensure_dir_exists
from phylib.io.array import _spikes_per_cluster, _unique
from phylib.io.model import load_model

logger = logging.getLogger(__name__)


#------------------------------------------------------------------------------
# File utils
#------------------------------------------------------------------------------

NSAMPLE_WAVEFORMS = 500  # number of waveforrms sampled out of the raw data

_FILE_RENAMES = [  # file_in, file_out, squeeze (bool to squeeze vector from matlab in npy)
    ('params.py', 'params.py', None),
    ('cluster_KSLabel.tsv', 'cluster_KSLabel.tsv', None),
    ('spike_clusters.npy', 'spikes.clusters.npy', True),
    ('spike_templates.npy', 'spikes.templates.npy', True),
    ('channel_positions.npy', 'channels.localCoordinates.npy', False),
    ('channel_probe.npy', 'channels.probes.npy', True),
    ('channel_labels.npy', 'channels.labels.npy', True),
    ('cluster_probes.npy', 'clusters.probes.npy', True),
    ('cluster_shanks.npy', 'clusters.shanks.npy', True),
    ('whitening_mat.npy', '_kilosort_whitening.matrix.npy', False),
    ('_phy_spikes_subset.channels.npy', '_phy_spikes_subset.channels.npy', False),
    ('_phy_spikes_subset.spikes.npy', '_phy_spikes_subset.spikes.npy', False),
    ('_phy_spikes_subset.waveforms.npy', '_phy_spikes_subset.waveforms.npy', False),
    ('drift_depths.um.npy', 'drift_depths.um.npy', False),
    ('drift.times.npy', 'drift.times.npy', False),
    ('drift.um.npy', 'drift.um.npy', False),
    # ('cluster_group.tsv', 'ks2/clusters.phyAnnotation.tsv', False), # todo check indexing, add2QC
]

FILE_DELETES = [
    'temp_wh.dat',  # potentially large file that will clog the servers
]


def _read_npy_header(filename):
    d = {}
    with open(filename, 'rb') as fid:
        d['magic_string'] = fid.read(6)
        d['version'] = fid.read(2)
        d['len'] = int.from_bytes(fid.read(2), byteorder='little')
        d = {**d, **ast.literal_eval(fid.read(d['len']).decode())}
    return d


def _create_if_possible(path, new_path, force=False):
    """Prepare the copy/move/symlink of a file, by making sure the source exists
    while the destination does not."""
    if not Path(path).exists():  # pragma: no cover
        logger.warning("Path %s does not exist, skipping.", path)
        return False
    if Path(new_path).exists() and not force:  # pragma: no cover
        logger.warning("Path %s already exists, skipping.", new_path)
        return False
    ensure_dir_exists(new_path.parent)
    return True


def _copy_if_possible(path, new_path, force=False):
    if not _create_if_possible(path, new_path, force=force):
        return False
    logger.debug("Copying %s to %s.", path, new_path)
    shutil.copy(path, new_path)
    return True


def _load(path):
    path = str(path)
    if path.endswith('.npy'):
        return np.load(path)
    elif path.endswith(('.csv', '.tsv')):
        return _read_tsv_simple(path)[1]  # the function returns a tuple (field, data)
    elif path.endswith('.bin'):
        # TODO: configurable dtype
        return np.fromfile(path, np.int16)


#------------------------------------------------------------------------------
# Ephys ALF creator
#------------------------------------------------------------------------------

class EphysAlfCreator(object):
    """Class for converting a dataset in KS/phy format into ALF."""

    def __init__(self, model):
        self.model = model
        self.dir_path = Path(model.dir_path)
        self.spc = _spikes_per_cluster(model.spike_clusters)
        self.cluster_ids = _unique(self.model.spike_clusters)

    def convert(self, out_path, force=False, label='', ampfactor=1):
        """Convert from KS/phy format to ALF."""
        logger.info("Converting dataset to ALF.")
        self.out_path = Path(out_path)
        self.label = label
        self.ampfactor = ampfactor
        if self.out_path.resolve() == self.dir_path.resolve():
            raise IOError("The source and target directories cannot be the same.")
        if not self.out_path.exists():
            self.out_path.mkdir()

        with tqdm(desc="Converting to ALF", total=135) as bar:
            bar.update(10)
            self.make_cluster_objects()
            bar.update(10)
            self.make_channel_objects()
            bar.update(5)
            self.make_template_and_spikes_objects()
            bar.update(30)
            self.model.save_spikes_subset_waveforms(
                NSAMPLE_WAVEFORMS, sample2unit=self.ampfactor)
            bar.update(50)
            self.make_depths()
            bar.update(20)
            self.rm_files()
            bar.update(10)
            self.copy_files(force=force)
            bar.update(10)
            self.rename_with_label()
            bar.update(10)
            self.compress_spikes_dtypes()

        # Return the TemplateModel of the converted ALF dataset if the params.py file exists.
        params_path = self.out_path / 'params.py'
        if params_path.exists():
            return load_model(params_path)

    def copy_files(self, force=False):
        for fn0, fn1, squeeze in _FILE_RENAMES:
            f0 = self.dir_path / fn0
            f1 = self.out_path / fn1
            _copy_if_possible(f0, f1, force=force)
            if f0.exists() and squeeze and f0.suffix == '.npy':
                h = _read_npy_header(f0)
                # ks2 outputs vectors as multidimensional arrays. If there is no distinction
                # for Matlab, there is one in Numpy
                if len(h['shape']) == 2 and h['shape'][-1] == 1:  # pragma: no cover
                    d = np.load(f0)
                    np.save(f1, d.squeeze())
                    continue

    def rm_files(self):
        for fn0 in FILE_DELETES:
            fn = self.dir_path.joinpath(fn0)
            if fn.exists():  # pragma: no cover
                fn.unlink()

    # File creation
    # -------------------------------------------------------------------------

    def _save_npy(self, filename, arr, dtype=None):
        """Save an array into a .npy file."""
        dtype = arr.dtype if dtype is None else dtype
        np.save(self.out_path / filename, arr.astype(dtype))

    def make_cluster_objects(self):
        """Create clusters.channels, clusters.waveformsDuration and clusters.amps"""
        peak_channel_path = self.dir_path / 'clusters.channels.npy'
        if not peak_channel_path.exists():
            # self._save_npy(peak_channel_path.name, self.model.templates_channels)
            self._save_npy(peak_channel_path.name, self.model.clusters_channels)

        waveform_duration_path = self.dir_path / 'clusters.peakToTrough.npy'
        if not waveform_duration_path.exists():
            # self._save_npy(waveform_duration_path.name, self.model.templates_waveforms_durations)
            waveform_duration = self.model.clusters_waveforms_durations
            waveform_duration[self.model.nan_idx] = np.nan
            self._save_npy(waveform_duration_path.name, waveform_duration)

        # group by average over cluster number
        # camps = np.zeros(self.model.templates_channels.shape[0],) * np.nan
        camps = np.zeros(self.model.clusters_channels.shape[0], ) * np.nan
        camps[self.cluster_ids] = self.model.clusters_amplitudes
        amps_path = self.dir_path / 'clusters.amps.npy'
        self._save_npy(amps_path.name, camps * self.ampfactor)

        # clusters uuids
        uuid_list = ['uuids']
        uuid_list.extend([str(uuid.uuid4()) for _ in range(camps.size)])
        with open(self.out_path / 'clusters.uuids.csv', 'w+') as fid:
            fid.write('\n'.join(uuid_list))

    def make_channel_objects(self):
        """If there is no rawInd file, create it"""
        rawInd_path = self.dir_path / 'channels.rawInd.npy'
        rawInd = np.zeros_like(self.model.channel_probes).astype(int)
        channel_offset = 0
        for probe in np.unique(self.model.channel_probes):
            ind = self.model.channel_probes == probe
            rawInd[ind] = self.model.channel_mapping[ind] - channel_offset
            channel_offset += np.max(self.model.channel_mapping[ind])
        self._save_npy(rawInd_path.name, rawInd)

    def make_depths(self):
        """Make spikes.depths.npy, clusters.depths.npy."""

        clusters_depths = self.make_cluster_depths()

        spike_clusters = self.model.spike_clusters
        assert spike_clusters.ndim == 1

        if self.model.sparse_features is None:
            spikes_depths = clusters_depths[spike_clusters]
        else:
            spikes_depths = self.model.get_depths()
        self._save_npy('spikes.depths.npy', spikes_depths)

    def make_cluster_depths(self):
        """ Make clusters.depths.npy """
        channel_positions = self.model.channel_positions
        assert channel_positions.ndim == 2

        cluster_channels = np.load(self.out_path / 'clusters.channels.npy')
        assert cluster_channels.ndim == 1
        n_clusters = cluster_channels.shape[0]

        clusters_depths = channel_positions[cluster_channels, 1]
        clusters_depths[self.model.nan_idx] = np.nan
        assert clusters_depths.shape == (n_clusters,)

<<<<<<< HEAD
=======
        if self.model.sparse_features is None:
            spikes_depths = clusters_depths[spike_clusters]
        else:
            spikes_depths = self.model.get_depths()
        self._save_npy('spikes.depths.npy', spikes_depths, np.float32)
>>>>>>> 7e74d7b4
        self._save_npy('clusters.depths.npy', clusters_depths)

        return clusters_depths

    def make_template_and_spikes_objects(self):
        """Creates the template waveforms sparse object
        Without manual curation, it also corresponds to clusters waveforms objects.
        """
        # "We cannot just rename/copy spike_times.npy because it is in unit of samples,
        # and not seconds
        self._save_npy('spikes.times.npy', self.model.spike_times)
        self._save_npy('spikes.samples.npy', self.model.spike_samples)
        spike_amps, templates_v, template_amps = self.model.get_amplitudes_true(self.ampfactor,
                                                                                use='templates')
        self._save_npy('spikes.amps.npy', spike_amps, np.float32)
        self._save_npy('templates.amps.npy', template_amps)

        if self.model.sparse_templates.cols:
            raise NotImplementedError("Sparse template export to ALF not implemented yet")
        else:
            n_templates, n_wavsamps, nchall = templates_v.shape
            # for some datasets, 32 may be too much
            ncw = min(self.model.n_closest_channels, nchall)
            assert n_templates == self.model.n_templates
            templates = np.zeros((n_templates, n_wavsamps, ncw), dtype=np.float32)
            templates_inds = np.zeros((n_templates, ncw), dtype=np.int32)
            # for each template, find the nearest channels to keep (one the same probe...)
            for t in np.arange(n_templates):
                current_probe = self.model.channel_probes[self.model.templates_channels[t]]
                channel_distance = np.sum(np.abs(
                    self.model.channel_positions -
                    self.model.channel_positions[self.model.templates_channels[t]]), axis=1)
                channel_distance[self.model.channel_probes != current_probe] += np.inf
                templates_inds[t, :] = np.argsort(channel_distance)[:ncw]
                templates[t, ...] = templates_v[t, :][:, templates_inds[t, :]]
            np.save(self.out_path.joinpath('templates.waveforms'), templates)
            np.save(self.out_path.joinpath('templates.waveformsChannels'), templates_inds)

            _, clusters_v, cluster_amps = self.model.get_amplitudes_true(self.ampfactor,
                                                                         use='clusters')
            n_clusters, n_wavsamps, nchall = clusters_v.shape
            # for some datasets, 32 may be too much
            ncw = min(self.model.n_closest_channels, nchall)
            assert n_clusters == self.model.n_clusters
            templates = np.zeros((n_clusters, n_wavsamps, ncw), dtype=np.float32)
            templates_inds = np.zeros((n_clusters, ncw), dtype=np.int32)
            # for each template, find the nearest channels to keep (one the same probe...)
            for t in np.arange(n_clusters):
                channels = self.model.clusters_channels

                current_probe = self.model.channel_probes[channels[t]]
                channel_distance = np.sum(np.abs(
                    self.model.channel_positions -
                    self.model.channel_positions[channels[t]]), axis=1)
                channel_distance[self.model.channel_probes != current_probe] += np.inf
                templates_inds[t, :] = np.argsort(channel_distance)[:ncw]
                templates[t, ...] = clusters_v[t, :][:, templates_inds[t, :]]
            np.save(self.out_path.joinpath('clusters.waveforms'), templates)
            np.save(self.out_path.joinpath('clusters.waveformsChannels'), templates_inds)
            np.save(self.out_path.joinpath('clusters.amps'), cluster_amps)

    def rename_with_label(self):
        """add the label as an ALF part name before the extension if any label provided"""
        if not self.label:
            return
        glob_patterns = ['channels.*', 'clusters.*', 'spikes.*', 'templates.*']
        for pattern in glob_patterns:
            for f in self.out_path.glob(pattern):
                f.rename(f.with_suffix(f'.{self.label}{f.suffix}'))

    def compress_spikes_dtypes(self):
        """Convert clusters and templates to int16."""
        for attribute in ['templates', 'clusters']:
            fn = next(self.out_path.glob(f'spikes.{attribute}.*npy'))
            np.save(fn, np.load(fn).astype(np.uint16))<|MERGE_RESOLUTION|>--- conflicted
+++ resolved
@@ -239,14 +239,11 @@
         clusters_depths[self.model.nan_idx] = np.nan
         assert clusters_depths.shape == (n_clusters,)
 
-<<<<<<< HEAD
-=======
         if self.model.sparse_features is None:
             spikes_depths = clusters_depths[spike_clusters]
         else:
             spikes_depths = self.model.get_depths()
         self._save_npy('spikes.depths.npy', spikes_depths, np.float32)
->>>>>>> 7e74d7b4
         self._save_npy('clusters.depths.npy', clusters_depths)
 
         return clusters_depths
